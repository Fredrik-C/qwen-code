--- conflicted
+++ resolved
@@ -1,13 +1,7 @@
 {
-<<<<<<< HEAD
   "name": "@qwen-code/qwen-code-core",
   "version": "0.0.5",
   "description": "Qwen Code Core",
-=======
-  "name": "@google/gemini-cli-core",
-  "version": "0.1.18",
-  "description": "Gemini CLI Core",
->>>>>>> ea96293e
   "repository": {
     "type": "git",
     "url": "git+https://github.com/QwenLM/qwen-code.git"
@@ -48,11 +42,8 @@
     "marked": "^15.0.12",
     "micromatch": "^4.0.8",
     "open": "^10.1.2",
-<<<<<<< HEAD
     "openai": "^5.7.0",
-=======
     "picomatch": "^4.0.1",
->>>>>>> ea96293e
     "shell-quote": "^1.8.3",
     "simple-git": "^3.28.0",
     "strip-ansi": "^7.1.0",
