--- conflicted
+++ resolved
@@ -48,24 +48,6 @@
     if (!packageJson || !packageJson.name || !packageJson.version) {
       return null;
     }
-<<<<<<< HEAD
-    const notifier = updateNotifier({
-      pkg: {
-        name: packageJson.name,
-        version: packageJson.version,
-      },
-      // check every time
-      updateCheckInterval: 0,
-      // allow notifier to run in scripts
-      shouldNotifyInNpmScript: true,
-    });
-
-    if (
-      notifier.update &&
-      semver.gt(notifier.update.latest, notifier.update.current)
-    ) {
-      return `Qwen Code update available! ${notifier.update.current} → ${notifier.update.latest}\nRun npm install -g ${packageJson.name} to update`;
-=======
 
     const { name, version: currentVersion } = packageJson;
     const isNightly = currentVersion.includes('nightly');
@@ -92,7 +74,7 @@
       );
 
       if (bestUpdate && semver.gt(bestUpdate.latest, currentVersion)) {
-        const message = `A new version of Gemini CLI is available! ${currentVersion} → ${bestUpdate.latest}`;
+        const message = `A new version of Qwen Code is available! ${currentVersion} → ${bestUpdate.latest}`;
         return {
           message,
           update: { ...bestUpdate, current: currentVersion },
@@ -102,13 +84,12 @@
       const updateInfo = await createNotifier('latest').fetchInfo();
 
       if (updateInfo && semver.gt(updateInfo.latest, currentVersion)) {
-        const message = `Gemini CLI update available! ${currentVersion} → ${updateInfo.latest}`;
+        const message = `Qwen Code update available! ${currentVersion} → ${updateInfo.latest}`;
         return {
           message,
           update: { ...updateInfo, current: currentVersion },
         };
       }
->>>>>>> 42a03368
     }
 
     return null;
