/**
 * @license
 * Copyright 2025 Google LLC
 * SPDX-License-Identifier: Apache-2.0
 */

<<<<<<< HEAD
import { useState, useEffect, useCallback, useMemo } from 'react';
import * as fs from 'fs/promises';
import * as path from 'path';
import { glob } from 'glob';
import {
  isNodeError,
  escapePath,
  unescapePath,
  getErrorMessage,
  Config,
  FileDiscoveryService,
  DEFAULT_FILE_FILTERING_OPTIONS,
} from '@qwen-code/qwen-code-core';
=======
import { useState, useCallback } from 'react';

>>>>>>> 42a03368
import {
  MAX_SUGGESTIONS_TO_SHOW,
  Suggestion,
} from '../components/SuggestionsDisplay.js';

export interface UseCompletionReturn {
  suggestions: Suggestion[];
  activeSuggestionIndex: number;
  visibleStartIndex: number;
  showSuggestions: boolean;
  isLoadingSuggestions: boolean;
  isPerfectMatch: boolean;
  setSuggestions: React.Dispatch<React.SetStateAction<Suggestion[]>>;
  setActiveSuggestionIndex: React.Dispatch<React.SetStateAction<number>>;
  setVisibleStartIndex: React.Dispatch<React.SetStateAction<number>>;
  setIsLoadingSuggestions: React.Dispatch<React.SetStateAction<boolean>>;
  setIsPerfectMatch: React.Dispatch<React.SetStateAction<boolean>>;
  setShowSuggestions: React.Dispatch<React.SetStateAction<boolean>>;
  resetCompletionState: () => void;
  navigateUp: () => void;
  navigateDown: () => void;
}

export function useCompletion(): UseCompletionReturn {
  const [suggestions, setSuggestions] = useState<Suggestion[]>([]);
  const [activeSuggestionIndex, setActiveSuggestionIndex] =
    useState<number>(-1);
  const [visibleStartIndex, setVisibleStartIndex] = useState<number>(0);
  const [showSuggestions, setShowSuggestions] = useState<boolean>(false);
  const [isLoadingSuggestions, setIsLoadingSuggestions] =
    useState<boolean>(false);
  const [isPerfectMatch, setIsPerfectMatch] = useState<boolean>(false);

  const resetCompletionState = useCallback(() => {
    setSuggestions([]);
    setActiveSuggestionIndex(-1);
    setVisibleStartIndex(0);
    setShowSuggestions(false);
    setIsLoadingSuggestions(false);
    setIsPerfectMatch(false);
  }, []);

  const navigateUp = useCallback(() => {
    if (suggestions.length === 0) return;

    setActiveSuggestionIndex((prevActiveIndex) => {
      // Calculate new active index, handling wrap-around
      const newActiveIndex =
        prevActiveIndex <= 0 ? suggestions.length - 1 : prevActiveIndex - 1;

      // Adjust scroll position based on the new active index
      setVisibleStartIndex((prevVisibleStart) => {
        // Case 1: Wrapped around to the last item
        if (
          newActiveIndex === suggestions.length - 1 &&
          suggestions.length > MAX_SUGGESTIONS_TO_SHOW
        ) {
          return Math.max(0, suggestions.length - MAX_SUGGESTIONS_TO_SHOW);
        }
        // Case 2: Scrolled above the current visible window
        if (newActiveIndex < prevVisibleStart) {
          return newActiveIndex;
        }
        // Otherwise, keep the current scroll position
        return prevVisibleStart;
      });

      return newActiveIndex;
    });
  }, [suggestions.length]);

  const navigateDown = useCallback(() => {
    if (suggestions.length === 0) return;

    setActiveSuggestionIndex((prevActiveIndex) => {
      // Calculate new active index, handling wrap-around
      const newActiveIndex =
        prevActiveIndex >= suggestions.length - 1 ? 0 : prevActiveIndex + 1;

      // Adjust scroll position based on the new active index
      setVisibleStartIndex((prevVisibleStart) => {
        // Case 1: Wrapped around to the first item
        if (
          newActiveIndex === 0 &&
          suggestions.length > MAX_SUGGESTIONS_TO_SHOW
        ) {
          return 0;
        }
        // Case 2: Scrolled below the current visible window
        const visibleEndIndex = prevVisibleStart + MAX_SUGGESTIONS_TO_SHOW;
        if (newActiveIndex >= visibleEndIndex) {
          return newActiveIndex - MAX_SUGGESTIONS_TO_SHOW + 1;
        }
        // Otherwise, keep the current scroll position
        return prevVisibleStart;
      });

      return newActiveIndex;
    });
  }, [suggestions.length]);
  return {
    suggestions,
    activeSuggestionIndex,
    visibleStartIndex,
    showSuggestions,
    isLoadingSuggestions,
    isPerfectMatch,

    setSuggestions,
    setShowSuggestions,
    setActiveSuggestionIndex,
    setVisibleStartIndex,
    setIsLoadingSuggestions,
    setIsPerfectMatch,

    resetCompletionState,
    navigateUp,
    navigateDown,
  };
}<|MERGE_RESOLUTION|>--- conflicted
+++ resolved
@@ -4,24 +4,8 @@
  * SPDX-License-Identifier: Apache-2.0
  */
 
-<<<<<<< HEAD
-import { useState, useEffect, useCallback, useMemo } from 'react';
-import * as fs from 'fs/promises';
-import * as path from 'path';
-import { glob } from 'glob';
-import {
-  isNodeError,
-  escapePath,
-  unescapePath,
-  getErrorMessage,
-  Config,
-  FileDiscoveryService,
-  DEFAULT_FILE_FILTERING_OPTIONS,
-} from '@qwen-code/qwen-code-core';
-=======
 import { useState, useCallback } from 'react';
 
->>>>>>> 42a03368
 import {
   MAX_SUGGESTIONS_TO_SHOW,
   Suggestion,
