--- conflicted
+++ resolved
@@ -7,14 +7,10 @@
 import React from 'react';
 import { Text } from 'ink';
 import { Colors } from '../colors.js';
-<<<<<<< HEAD
 import {
-  type OpenFiles,
+  type IdeContext,
   type MCPServerConfig,
 } from '@qwen-code/qwen-code-core';
-=======
-import { type IdeContext, type MCPServerConfig } from '@google/gemini-cli-core';
->>>>>>> 42a03368
 
 interface ContextSummaryDisplayProps {
   geminiMdFileCount: number;
